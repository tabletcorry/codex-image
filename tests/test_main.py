from __future__ import annotations

import os
import shutil

# ruff: noqa: S101
import subprocess  # noqa: S404 -- used in testing
from pathlib import Path
from typing import TYPE_CHECKING, Any

import click

if TYPE_CHECKING:
    from importlib.resources.abc import Traversable

import pytest
from click.testing import CliRunner

import petrel.main as main_module
from petrel.main import (
    ContainerError,
    ensure_container_running,
    get_codex_version,
    main,
    render_template,
)


class DummyCompleted(subprocess.CompletedProcess[str]):
    def __init__(self, stdout: str, returncode: int = 0) -> None:
        super().__init__(args=[], returncode=returncode, stdout=stdout, stderr="")


def test_run_success() -> None:
    cp = main_module._run(["echo", "hello"], check=True, capture_output=True)  # noqa: SLF001
    assert cp.stdout.strip() == "hello"
    assert cp.returncode == 0


def test_run_no_check() -> None:
    cp = main_module._run(["false"], check=False, capture_output=True)  # noqa: SLF001
    assert cp.returncode != 0


def test_run_check_raises() -> None:
    with pytest.raises(subprocess.CalledProcessError):
        main_module._run(["false"], check=True, capture_output=True)  # noqa: SLF001


def test_get_codex_version(monkeypatch: pytest.MonkeyPatch) -> None:
    def fake_run(
        cmd: list[str], check: bool = True, capture_output: bool = False
    ) -> DummyCompleted:
        _ = check, capture_output
        assert cmd == ["codex", "--version"]
        return DummyCompleted(stdout="codex-cli 9.9.9")

    monkeypatch.setattr(main_module, "_run", fake_run)
    assert get_codex_version() == "9.9.9"


def test_ensure_container_running_cli_not_found(
    monkeypatch: pytest.MonkeyPatch,
) -> None:
    def fake_run(
        _cmd: list[str], check: bool = True, capture_output: bool = False
    ) -> None:
        _ = check, capture_output, _cmd
        raise FileNotFoundError

    monkeypatch.setattr(main_module, "_run", fake_run)
    with pytest.raises(ContainerError) as excinfo:
        ensure_container_running(auto_start=False)
    assert "The 'container' CLI was not found" in str(excinfo.value)


def test_ensure_container_running_already_running(
    monkeypatch: pytest.MonkeyPatch,
) -> None:
    def fake_run(
        _cmd: list[str], check: bool = True, capture_output: bool = False
    ) -> DummyCompleted:
        _ = check, capture_output, _cmd
        return DummyCompleted(stdout="   running\n")

    monkeypatch.setattr(main_module, "_run", fake_run)
    # Should not raise when status contains 'running'
    ensure_container_running(auto_start=False)


def test_ensure_container_running_no_auto_start_when_stopped(
    monkeypatch: pytest.MonkeyPatch,
) -> None:
    def fake_run(
        _cmd: list[str], check: bool = True, capture_output: bool = True
    ) -> DummyCompleted:
        _ = check, capture_output, _cmd
        return DummyCompleted(stdout="stopped", returncode=1)

    monkeypatch.setattr(main_module, "_run", fake_run)
    with pytest.raises(ContainerError) as excinfo:
        ensure_container_running(auto_start=False)
    assert (
        "Apple container subsystem is not running. Start it with:"
        " container system start" in str(excinfo.value)
    )


def test_ensure_container_running_auto_start_success(
    monkeypatch: pytest.MonkeyPatch,
) -> None:
    calls = []

    def fake_run(
        cmd: list[str], check: bool = True, capture_output: bool = False
    ) -> DummyCompleted:
        _ = check, capture_output
        calls.append(cmd)
        if cmd[:3] == ["container", "system", "status"]:
            return DummyCompleted(stdout="stopped", returncode=1)
        if cmd[:3] == ["container", "system", "start"]:
            return DummyCompleted(stdout="")
        pytest.skip(f"Unexpected command: {cmd}")

    monkeypatch.setattr(main_module, "_run", fake_run)
    ensure_container_running(auto_start=True)
    assert ["container", "system", "status"] in calls
    assert ["container", "system", "start"] in calls


def test_ensure_container_running_auto_start_failure(
    monkeypatch: pytest.MonkeyPatch,
) -> None:
    def fake_run(
        cmd: list[str], check: bool = True, capture_output: bool = False
    ) -> DummyCompleted:
        _ = check, capture_output
        if cmd[:3] == ["container", "system", "status"]:
            return DummyCompleted(stdout="stopped", returncode=1)
        raise subprocess.CalledProcessError(returncode=1, cmd=cmd)

    monkeypatch.setattr(main_module, "_run", fake_run)
    with pytest.raises(ContainerError) as excinfo:
        ensure_container_running(auto_start=True)
    assert "Failed to start the Apple container subsystem." in str(excinfo.value)


def test_cli_help() -> None:
    runner = CliRunner()
    result = runner.invoke(main, ["--help"])
    assert result.exit_code == 0
    assert "Usage" in result.output


def test_cli_codex_help() -> None:
    runner = CliRunner()
    result = runner.invoke(main, ["codex", "--help"])
    assert result.exit_code == 0
    assert "Run the Codex container" in result.output


def test_cli_build_help() -> None:
    runner = CliRunner()
    result = runner.invoke(main, ["build", "--help"])
    assert result.exit_code == 0
    assert "Build the container image using the Dockerfile template." in result.output


def test_cli_build_error_when_not_running(monkeypatch: pytest.MonkeyPatch) -> None:
    def fake_ensure(auto_start: bool) -> None:
        _ = auto_start
        raise ContainerError("failed to start")

    monkeypatch.setattr(main_module, "ensure_container_running", fake_ensure)
    runner = CliRunner()
    result = runner.invoke(main, ["build"])
    assert result.exit_code == 1
    assert "Error: failed to start" in result.output


def test_render_template_basic(tmp_path: Path) -> None:
    tpl = tmp_path / "Dockerfile.j2"
    tpl.write_text("Hello {{ name }}")
    rendered = render_template(tpl, {"name": "World"})
    assert rendered == "Hello World"


def test_cli_dockerfile_outputs_rendered(tmp_path: Path) -> None:
    tpl = tmp_path / "Dockerfile.j2"
    tpl.write_text("FROM python")
    runner = CliRunner()
    result = runner.invoke(main, ["dockerfile", "--file", str(tpl)])
    assert result.exit_code == 0
    assert result.output.strip() == "FROM python"


def test_cli_dockerfile_default_uses_package_template() -> None:
    runner = CliRunner()
    result = runner.invoke(main, ["dockerfile"])
    assert result.exit_code == 0
    assert "FROM debian:latest" in result.output


def test_cli_build_uses_tempfile(monkeypatch: pytest.MonkeyPatch) -> None:
    calls: dict[str, Any] = {}

    def fake_render(
        path: Path | Traversable, _context: dict[str, str] | None = None
    ) -> str:
        calls["template"] = path
        return "FROM python"

    def fake_run(
        cmd: list[str], check: bool = True, capture_output: bool = False
    ) -> DummyCompleted:
        _ = check, capture_output
        calls["cmd"] = cmd
        return DummyCompleted(stdout="")

    monkeypatch.setattr(main_module, "render_template", fake_render)
    monkeypatch.setattr(main_module, "_run", fake_run)

    runner = CliRunner()
    result = runner.invoke(main, ["build", "--context", str(Path.cwd())])
    assert result.exit_code == 0
    dockerfile_index = calls["cmd"].index("--file") + 1
    dockerfile_path = Path(calls["cmd"][dockerfile_index])
    assert not dockerfile_path.exists()
    assert dockerfile_path.name.startswith("tmp")


<<<<<<< HEAD
def test_cli_build_tags_include_version(monkeypatch: pytest.MonkeyPatch) -> None:
    calls: dict[str, Any] = {}

=======
def test_cli_build_rebuild_flag(monkeypatch: pytest.MonkeyPatch) -> None:
    calls: dict[str, Any] = {}

    def fake_render(
        path: Path | Traversable, _context: dict[str, str] | None = None
    ) -> str:
        calls["template"] = path
        return "FROM python"

>>>>>>> 91ffcd92
    def fake_run(
        cmd: list[str], check: bool = True, capture_output: bool = False
    ) -> DummyCompleted:
        _ = check, capture_output
<<<<<<< HEAD
        if cmd[:2] == ["codex", "--version"]:
            return DummyCompleted(stdout="codex-cli 1.2.3")
        if cmd[:3] == ["container", "system", "status"]:
            return DummyCompleted(stdout="running")
        calls["cmd"] = cmd
        return DummyCompleted(stdout="")

    monkeypatch.setattr(main_module, "_run", fake_run)
    monkeypatch.setattr(
        main_module, "render_template", lambda *_args, **_kwargs: "FROM python"
    )

    runner = CliRunner()
    result = runner.invoke(
        main, ["build", "--context", str(Path.cwd()), "--tag", "codex"]
    )
    assert result.exit_code == 0
    assert any(part.startswith("codex:1.2.3") for part in calls["cmd"])
=======
        calls["cmd"] = cmd
        return DummyCompleted(stdout="")

    monkeypatch.setattr(main_module, "render_template", fake_render)
    monkeypatch.setattr(main_module, "_run", fake_run)

    runner = CliRunner()
    result = runner.invoke(main, ["build", "--context", str(Path.cwd()), "--rebuild"])
    assert result.exit_code == 0
    assert "--no-cache" in calls["cmd"]
>>>>>>> 91ffcd92


def test_cli_error_when_container_missing(monkeypatch: pytest.MonkeyPatch) -> None:
    monkeypatch.setattr(shutil, "which", lambda _cmd: None)
    runner = CliRunner()
    result = runner.invoke(main, ["codex"])
    assert result.exit_code == 1
    assert "brew install container" in result.output


def test_cli_codex_builds_when_image_missing(monkeypatch: pytest.MonkeyPatch) -> None:
    calls: list[list[str]] = []

    def fake_run(
        cmd: list[str], check: bool = True, capture_output: bool = False
    ) -> DummyCompleted:
        _ = check, capture_output
        calls.append(cmd)
        if cmd[:2] == ["codex", "--version"]:
            return DummyCompleted(stdout="codex-cli 1.0.0")
        if cmd[:3] == ["container", "system", "status"]:
            return DummyCompleted(stdout="running")
        if cmd[:3] == ["container", "images", "inspect"]:
            return DummyCompleted(stdout="", returncode=1)
        if cmd[:2] == ["container", "build"]:
            return DummyCompleted(stdout="")
        raise AssertionError(f"Unexpected command: {cmd}")

    monkeypatch.setattr(main_module, "_run", fake_run)
    monkeypatch.setattr(click, "confirm", lambda *_args, **_kwargs: True)
    monkeypatch.setattr(os, "execvp", lambda _prog, _args: None)

    runner = CliRunner()
    result = runner.invoke(main, ["codex"])
    assert result.exit_code == 0
    assert any(call[:2] == ["container", "build"] for call in calls)


def test_cli_codex_abort_when_image_missing(monkeypatch: pytest.MonkeyPatch) -> None:
    def fake_run(
        cmd: list[str], check: bool = True, capture_output: bool = False
    ) -> DummyCompleted:
        _ = check, capture_output
        if cmd[:2] == ["codex", "--version"]:
            return DummyCompleted(stdout="codex-cli 1.0.0")
        if cmd[:3] == ["container", "system", "status"]:
            return DummyCompleted(stdout="running")
        if cmd[:3] == ["container", "images", "inspect"]:
            return DummyCompleted(stdout="", returncode=1)
        raise AssertionError(f"Unexpected command: {cmd}")

    monkeypatch.setattr(main_module, "_run", fake_run)
    monkeypatch.setattr(click, "confirm", lambda *_args, **_kwargs: False)

    runner = CliRunner()
    result = runner.invoke(main, ["codex"])
    assert result.exit_code == 1


def test_cli_codex_rebuild_for_new_version(monkeypatch: pytest.MonkeyPatch) -> None:
    calls: list[list[str]] = []

    def fake_run(
        cmd: list[str], check: bool = True, capture_output: bool = False
    ) -> DummyCompleted:
        _ = check, capture_output
        calls.append(cmd)
        if cmd[:2] == ["codex", "--version"]:
            return DummyCompleted(stdout="codex-cli 1.2.3")
        if cmd[:3] == ["container", "system", "status"]:
            return DummyCompleted(stdout="running")
        if cmd[:3] == ["container", "images", "inspect"]:
            if cmd[3].endswith("1.2.3"):
                return DummyCompleted(stdout="", returncode=1)
            return DummyCompleted(stdout="")
        if cmd[:2] == ["container", "build"]:
            return DummyCompleted(stdout="")
        raise AssertionError(f"Unexpected command: {cmd}")

    monkeypatch.setattr(main_module, "_run", fake_run)
    monkeypatch.setattr(click, "confirm", lambda *_args, **_kwargs: True)
    monkeypatch.setattr(os, "execvp", lambda _prog, _args: None)

    runner = CliRunner()
    result = runner.invoke(main, ["codex"])
    assert result.exit_code == 0
    assert any(call[:2] == ["container", "build"] for call in calls)


def test_cli_codex_skip_rebuild_for_new_version(
    monkeypatch: pytest.MonkeyPatch,
) -> None:
    calls: list[list[str]] = []

    def fake_run(
        cmd: list[str], check: bool = True, capture_output: bool = False
    ) -> DummyCompleted:
        _ = check, capture_output
        calls.append(cmd)
        if cmd[:2] == ["codex", "--version"]:
            return DummyCompleted(stdout="codex-cli 1.2.3")
        if cmd[:3] == ["container", "system", "status"]:
            return DummyCompleted(stdout="running")
        if cmd[:3] == ["container", "images", "inspect"]:
            if cmd[3].endswith("1.2.3"):
                return DummyCompleted(stdout="", returncode=1)
            return DummyCompleted(stdout="")
        raise AssertionError(f"Unexpected command: {cmd}")

    monkeypatch.setattr(main_module, "_run", fake_run)
    monkeypatch.setattr(click, "confirm", lambda *_args, **_kwargs: False)
    monkeypatch.setattr(os, "execvp", lambda _prog, _args: None)

    runner = CliRunner()
    result = runner.invoke(main, ["codex"])
    assert result.exit_code == 0
    assert not any(call[:2] == ["container", "build"] for call in calls)<|MERGE_RESOLUTION|>--- conflicted
+++ resolved
@@ -229,11 +229,33 @@
     assert dockerfile_path.name.startswith("tmp")
 
 
-<<<<<<< HEAD
 def test_cli_build_tags_include_version(monkeypatch: pytest.MonkeyPatch) -> None:
     calls: dict[str, Any] = {}
 
-=======
+    def fake_run(
+        cmd: list[str], check: bool = True, capture_output: bool = False
+    ) -> DummyCompleted:
+        _ = check, capture_output
+        if cmd[:2] == ["codex", "--version"]:
+            return DummyCompleted(stdout="codex-cli 1.2.3")
+        if cmd[:3] == ["container", "system", "status"]:
+            return DummyCompleted(stdout="running")
+        calls["cmd"] = cmd
+        return DummyCompleted(stdout="")
+
+    monkeypatch.setattr(main_module, "_run", fake_run)
+    monkeypatch.setattr(
+        main_module, "render_template", lambda *_args, **_kwargs: "FROM python"
+    )
+
+    runner = CliRunner()
+    result = runner.invoke(
+        main, ["build", "--context", str(Path.cwd()), "--tag", "codex"]
+    )
+    assert result.exit_code == 0
+    assert any(part.startswith("codex:1.2.3") for part in calls["cmd"])
+
+
 def test_cli_build_rebuild_flag(monkeypatch: pytest.MonkeyPatch) -> None:
     calls: dict[str, Any] = {}
 
@@ -243,34 +265,13 @@
         calls["template"] = path
         return "FROM python"
 
->>>>>>> 91ffcd92
-    def fake_run(
-        cmd: list[str], check: bool = True, capture_output: bool = False
-    ) -> DummyCompleted:
-        _ = check, capture_output
-<<<<<<< HEAD
-        if cmd[:2] == ["codex", "--version"]:
-            return DummyCompleted(stdout="codex-cli 1.2.3")
-        if cmd[:3] == ["container", "system", "status"]:
-            return DummyCompleted(stdout="running")
+    def fake_run(
+        cmd: list[str], check: bool = True, capture_output: bool = False
+    ) -> DummyCompleted:
+        _ = check, capture_output
         calls["cmd"] = cmd
         return DummyCompleted(stdout="")
 
-    monkeypatch.setattr(main_module, "_run", fake_run)
-    monkeypatch.setattr(
-        main_module, "render_template", lambda *_args, **_kwargs: "FROM python"
-    )
-
-    runner = CliRunner()
-    result = runner.invoke(
-        main, ["build", "--context", str(Path.cwd()), "--tag", "codex"]
-    )
-    assert result.exit_code == 0
-    assert any(part.startswith("codex:1.2.3") for part in calls["cmd"])
-=======
-        calls["cmd"] = cmd
-        return DummyCompleted(stdout="")
-
     monkeypatch.setattr(main_module, "render_template", fake_render)
     monkeypatch.setattr(main_module, "_run", fake_run)
 
@@ -278,7 +279,6 @@
     result = runner.invoke(main, ["build", "--context", str(Path.cwd()), "--rebuild"])
     assert result.exit_code == 0
     assert "--no-cache" in calls["cmd"]
->>>>>>> 91ffcd92
 
 
 def test_cli_error_when_container_missing(monkeypatch: pytest.MonkeyPatch) -> None:
